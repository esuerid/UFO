--- conflicted
+++ resolved
@@ -1,20 +1,14 @@
 version: 0.1
 
-<<<<<<< HEAD
 API_TYPE: "openai"  # The API type, "openai" for the OpenAI API, "aoai" for the AOAI API.
 OPENAI_API_BASE: "YOUR_ENDPOINT" # for the OpenAI API.
 OPENAI_API_KEY: "YOUR_API_KEY"  # The OpenAI API key
 AOAI_DEPLOYMENT: "YOUR_AOAI_DEPLOYMENT"  # Your AOAI deployment if apply
+API_VERSION: "2024-02-15-preview" # For GPT4-visual, the value usually be the "2023-12-01-preview"
+OPENAI_API_MODEL: "gpt-4-vision-preview"  # The only OpenAI model by now that accepts visual input
 BING_API_KEY: "YOUR_BING_SEARCH_API_KEY"  # The Bing search API key
 
-=======
-API_TYPE: "openai" # The API type, "openai" for the OpenAI API, "aoai" for the AOAI API, 'azure_ad' for the ad authority of the AOAI API.
-OPENAI_API_BASE: "YOUR_ENDPOINT" # The OpenAI API.
-OPENAI_API_KEY: "YOUR_API_KEY"  # The OpenAI API key
-AOAI_DEPLOYMENT: "YOUR_AOAI_DEPLOYMENT"  # Your AOAI deployment if apply
-API_VERSION: "2024-02-15-preview" # For GPT4-visual, the value usually be the "2023-12-01-preview"
->>>>>>> 7e0238bc
-OPENAI_API_MODEL: "gpt-4-vision-preview"  # The only OpenAI model by now that accepts visual input
+
 
 CONTROL_BACKEND: "uia"  # The backend for control action
 MAX_TOKENS: 2000  # The max token limit for the response completion
