# Copyright (c) Microsoft Corporation.
# Licensed under the MIT License.
import heapq
from ...utils import LazyImport

import time
import re
import warnings


warnings.filterwarnings("ignore")


class ControlFilterFactory:  
    """  
    Factory class to filter control items.  
    """  
  
    @staticmethod  
    def create_control_filter(control_filter_type: str, *args, **kwargs):  
        """  
        Create a control filter model based on the given type.  
        :param control_filter_type: The type of control filter model to create.  
        :return: The created retriever.  
        """  
        if control_filter_type == "text":  
            return TextControlFilter(*args, **kwargs)  
        elif control_filter_type == "semantic":  
            return SemanticControlFilter(*args, **kwargs)  
        elif control_filter_type == "icon":  
            return IconControlFilter(*args, **kwargs)  
        else:  
            raise ValueError("Invalid retriever type: {}".format(control_filter_type)) 
    
    @staticmethod
    def append_filtered_control_info(filtered_control_info, control_infos):
            """
            Appends the given control_info to the filtered_control_info list if it is not already present.

            Args:
                filtered_control_info (list): The list of filtered control information.
                control_info: The control information to be appended.

            Returns:
                list: The updated filtered_control_info list.
            """
            if control_infos:
                if filtered_control_info:
                    filtered_control_info.extend([control_info for control_info in control_infos\
                        if control_info not in filtered_control_info])
                    return filtered_control_info
                else:
                    return control_infos
            
            return filtered_control_info
        
    @staticmethod
    def get_plans(plan, topk_plan):
            """
            Parses the given plan and returns a list of plans up to the specified topk_plan.

            Args:
                plan (str): The plan to be parsed.
                topk_plan (int): The maximum number of plans to be returned.

            Returns:
                list: A list of plans up to the specified topk_plan.
            """
            plans = str(plan).split("\n")[:topk_plan]
            return plans
    

class ControlFilterModel:
    """
    ControlFilterModel represents a model for filtering control items.
    """

    _instances = {}

    def __new__(cls, model_path):
        """
        Creates a new instance of ControlFilterModel.
        Args:
            model_path (str): The path to the model.
        Returns:
            ControlFilterModel: The ControlFilterModel instance.
        """
        if model_path not in cls._instances: 
            instance = super(ControlFilterModel, cls).__new__(cls)
            instance.model = cls.load_model(model_path)
            cls._instances[model_path] = instance
        return cls._instances[model_path]

    @staticmethod
    def load_model(model_path):
        """
        Loads the model from the given model path.
        Args:
            model_path (str): The path to the model.
        Returns:
            SentenceTransformer: The loaded SentenceTransformer model.
        """
        import sentence_transformers
        
        return sentence_transformers.SentenceTransformer(model_path)
    

    def get_embedding(self, content):
        """
        Encodes the given object into an embedding.
        Args:
            content: The content to encode.
        Returns:
            The embedding of the object.
        """
        return self.model.encode(content)
    

    def control_filter(self, keywords, control_item):
        """
        Calculates the cosine similarity between the embeddings of the given keywords and the control item.
        Args:
            keywords (str): The keywords to be used for calculating the similarity.
            control_item (str): The control item to be compared with the keywords.
        Returns:
            float: The cosine similarity between the embeddings of the keywords and the control item.
        """
        keywords_embedding = self.get_embedding(keywords)
        control_item_embedding = self.get_embedding(control_item)
        return self.cos_sim(keywords_embedding, control_item_embedding)
    
    
    @staticmethod
    def plans_to_keywords(plans:list) -> list:
        """
        Gets keywords from the plan. 
        We only consider the words in the plan that are alphabetic or Chinese characters.
        Args:
            plans (list): The plan to be parsed.
        Returns:
            list: A list of keywords extracted from the plan.
        """
            
        keywords = []
        for plan in plans:
            words = plan.replace("'", "").strip(".").split()
            words = [word for word in words if word.isalpha() or bool(re.fullmatch(r'[\u4e00-\u9fa5]+', word))]
            keywords.extend(words)
        return keywords
    
    
    @staticmethod
    def remove_stopwords(keywords):
        """
        Removes stopwords from the given list of keywords.
        Note:
            If you are using stopwords for the first time, you need to download them using nltk.download('stopwords').
        Args:
            keywords (list): A list of keywords.
        Returns:
            list: A list of keywords with the stopwords removed.
        """

        try:
            from nltk.corpus import stopwords
            
            stopwords_list = stopwords.words('english')
        except LookupError as e:
            import nltk
            
            nltk.download('stopwords')
            stopwords_list = nltk.corpus.stopwords.words('english')
        
        return [keyword for keyword in keywords if keyword in stopwords_list]
    

    @staticmethod
    def cos_sim(embedding1, embedding2):
        """
        Computes the cosine similarity between two embeddings.
        """
        import sentence_transformers

        return sentence_transformers.util.cos_sim(embedding1, embedding2)


class TextControlFilter:
    """
    A class that provides methods for filtering control items based on plans.
    """

    @staticmethod
    def control_filter(control_items, plans):
        """
        Filters control items based on keywords.
        Args:
            control_items (list): A list of control items to be filtered.
            keywords (list): A list of keywords to filter the control items.
        """
        keywords = ControlFilterModel.plans_to_keywords(plans)
        return [control_item for control_item in control_items if any(keyword in control_item['control_text'].lower() or \
                                control_item['control_text'].lower() in keyword for keyword in keywords)]
    


class SemanticControlFilter(ControlFilterModel):
    """
    A class that represents a semantic model for control filtering.
    """

    def control_filter_score(self, control_text, plans):
        """
        Calculates the score for a control item based on the similarity between its text and a set of keywords.
        Args:
            control_text (str): The text of the control item.
            plans (list): The plan to be used for calculating the similarity.
        Returns:
            float: The score indicating the similarity between the control text and the keywords.
        """
        plan_embedding = self.get_embedding(plans)
        control_text_embedding = self.get_embedding(control_text)
        return max(self.cos_sim(control_text_embedding, plan_embedding).tolist()[0])

    def control_filter(self, control_items, plans, top_k):
        """
        Filters control items based on their similarity to a set of keywords.
        Args:
            control_items (list): A list of control items to be filtered.
            plans (list): A list of plans.
            top_k (int): The number of top control items to be selected.
        """
        scores = []
        for control_item in control_items:
            control_text = control_item['control_text'].lower()
            score = self.control_filter_score(control_text, plans)
            scores.append(score)
        topk_scores_items = heapq.nlargest(top_k, enumerate(scores), key=lambda x: x[1])
        topk_indices = [score_item[0] for score_item in topk_scores_items]

<<<<<<< HEAD
        return [control_items[i] for i in topk_indices]
=======
        filtered_control_info.extend([control_items[i] for i in topk_indices])
        
>>>>>>> 708e1d74

class IconControlFilter(ControlFilterModel):
    """
    Represents a model for filtering control icons based on keywords.
    Attributes:
        Inherits attributes from ControlFilterModel.
    Methods:
        control_filter_score(control_icon, keywords): Calculates the score of a control icon based on its similarity to the given keywords.
        control_filter(filtered_control_info, control_items, cropped_icons_dict, keywords, top_k): Filters control items based on their scores and returns the top-k items.
    """

    def control_filter_score(self, control_icon, plans):
        """
        Calculates the score of a control icon based on its similarity to the given keywords.
        Args:
            control_icon: The control icon image.
            plan: The plan to compare the control icon against.
        Returns:
            The maximum similarity score between the control icon and the keywords.
        """
        plans_embedding = self.get_embedding(plans)
        control_icon_embedding = self.get_embedding(control_icon)
        return max(self.cos_sim(control_icon_embedding, plans_embedding).tolist()[0])

    def control_filter(self, control_items, cropped_icons_dict, plans, top_k):
        """
        Filters control items based on their scores and returns the top-k items.
        Args:
            control_items: The list of all control items.
            cropped_icons: The dictionary of the cropped icons.
            plans: The plans to compare the control icons against.
            top_k: The number of top items to return.
        Returns:
            The list of top-k control items based on their scores.
        """
        scores_items = []

        for label, cropped_icon in cropped_icons_dict.items():
            score = self.control_filter_score(cropped_icon, plans)
            scores_items.append((score, label))
        topk_scores_items = heapq.nlargest(top_k, scores_items, key=lambda x: x[0])
        topk_labels = [scores_items[1] for scores_items in topk_scores_items]

        return [control_item for control_item in control_items if control_item['label'] in topk_labels ]<|MERGE_RESOLUTION|>--- conflicted
+++ resolved
@@ -197,10 +197,12 @@
             control_items (list): A list of control items to be filtered.
             keywords (list): A list of keywords to filter the control items.
         """
-        keywords = ControlFilterModel.plans_to_keywords(plans)
-        return [control_item for control_item in control_items if any(keyword in control_item['control_text'].lower() or \
-                                control_item['control_text'].lower() in keyword for keyword in keywords)]
-    
+        for control_item in control_items:
+            if control_item not in filtered_control_info:
+                control_text = control_item['control_text'].lower()
+                if any(keyword in control_text or control_text in keyword for keyword in keywords):
+                    filtered_control_info.append(control_item)
+
 
 
 class SemanticControlFilter(ControlFilterModel):
@@ -237,12 +239,8 @@
         topk_scores_items = heapq.nlargest(top_k, enumerate(scores), key=lambda x: x[1])
         topk_indices = [score_item[0] for score_item in topk_scores_items]
 
-<<<<<<< HEAD
-        return [control_items[i] for i in topk_indices]
-=======
         filtered_control_info.extend([control_items[i] for i in topk_indices])
         
->>>>>>> 708e1d74
 
 class IconControlFilter(ControlFilterModel):
     """
