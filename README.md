<h1 align="center">
    <b>UFO</b> <img src="./assets/ufo_blue.png" alt="UFO Image" width="40">: A <b>U</b>I-<b>Fo</b>cused Agent for Windows OS Interaction
</h1>


<div align="center">

[![arxiv](https://img.shields.io/badge/Paper-arXiv:202402.07939-b31b1b.svg)](https://arxiv.org/abs/2402.07939)&ensp;
![Python Version](https://img.shields.io/badge/Python-3776AB?&logo=python&logoColor=white-blue&label=3.10%20%7C%203.11)&ensp;
[![License: MIT](https://img.shields.io/badge/License-MIT-yellow.svg)](https://opensource.org/licenses/MIT)&ensp;
[![Documentation](https://img.shields.io/badge/Documentation-%230ABAB5?style=flat&logo=readthedocs&logoColor=black)](https://microsoft.github.io/UFO/)&ensp;
[![YouTube](https://img.shields.io/badge/YouTube-white?logo=youtube&logoColor=%23FF0000)](https://www.youtube.com/watch?v=QT_OhygMVXU)&ensp;
<!-- [![X (formerly Twitter) Follow](https://img.shields.io/twitter/follow/UFO_Agent)](https://twitter.com/intent/follow?screen_name=UFO_Agent) -->
<!-- ![Welcome](https://img.shields.io/badge/contributions-welcome-brightgreen.svg?style=flat)&ensp; -->

</div>

**UFO** is a **UI-Focused** multi-agent framework to fulfill user requests on **Windows OS** by seamlessly navigating and operating within individual or spanning multiple applications.

<h1 align="center">
    <img src="./assets/overview_n.png"/> 
</h1>


## 🕌 Framework
<b>UFO</b> <img src="./assets/ufo_blue.png" alt="UFO Image" width="24"> operates as a multi-agent framework, encompassing:
- <b>HostAgent 🤖</b>, tasked with choosing an application for fulfilling user requests. This agent may also switch to a different application when a request spans multiple applications, and the task is partially completed in the preceding application. 
- <b>AppAgent 👾</b>, responsible for iteratively executing actions on the selected applications until the task is successfully concluded within a specific application. 
- <b>Application Automator 🎮</b>, is tasked with translating actions from HostAgent and AppAgent into interactions with the application and through UI controls, native APIs or AI tools. Check out more details [here](https://microsoft.github.io/UFO/automator/overview/).

Both agents leverage the multi-modal capabilities of GPT-Vision to comprehend the application UI and fulfill the user's request. For more details, please consult our [technical report](https://arxiv.org/abs/2402.07939) and [documentation](https://microsoft.github.io/UFO/).
<h1 align="center">
    <img src="./assets/framework_v2.png"/> 
</h1>


## 📢 News
- 📅 2024-07-06: We have a **New Release for v1.0.0!**.  You can check out our [documentation](https://microsoft.github.io/UFO/). We welcome your contributions and feedback!
- 📅 2024-06-28: We are thrilled to announce that our official introduction video is now available on [YouTube](https://www.youtube.com/watch?v=QT_OhygMVXU)!
- 📅 2024-06-25: **New Release for v0.2.1!**  We are excited to announce the release of version 0.2.1! This update includes several new features and improvements:
    1. **HostAgent Refactor:** We've refactored the HostAgent to enhance its efficiency in managing AppAgents within UFO.
    2. **Evaluation Agent:** Introducing an evaluation agent that assesses task completion and provides real-time feedback.
    3. **Google Gemini Support:** UFO now supports Google Gemini as the inference engine. Refer to our detailed guide in [documentation](https://microsoft.github.io/UFO/supported_models/gemini/).
    4. **Customized User Agents:** Users can now create customized agents by simply answering a few questions.
- 📅 2024-05-21: We have reached 5K stars!✨
- 📅 2024-05-08: **New Release for v0.1.1!** We've made some significant updates! Previously known as AppAgent and ActAgent, we've rebranded them to HostAgent and AppAgent to better align with their functionalities. Explore the latest enhancements:
    1. **Learning from Human Demonstration:** UFO now supports learning from human demonstration! Utilize the [Windows Step Recorder](https://support.microsoft.com/en-us/windows/record-steps-to-reproduce-a-problem-46582a9b-620f-2e36-00c9-04e25d784e47) to record your steps and demonstrate them for UFO. Refer to our detailed guide in [README.md](https://microsoft.github.io/UFO/creating_app_agent/demonstration_provision/) for more information.
    2. **Win32 Support:** We've incorporated support for [Win32](https://learn.microsoft.com/en-us/windows/win32/controls/window-controls) as a control backend, enhancing our UI automation capabilities.
    3. **Extended Application Interaction:** UFO now goes beyond UI controls, allowing interaction with your application through keyboard inputs and native APIs! Presently, we support Word ([examples](/ufo/prompts/apps/word/api.yaml)), with more to come soon. Customize and build your own interactions.
    4. **Control Filtering:** Streamline LLM's action process by using control filters to remove irrelevant control items. Enable them in [config_dev.yaml](/ufo/config/config_dev.yaml) under the `control filtering` section at the bottom.
- 📅 2024-03-25: **New Release for v0.0.1!** Check out our exciting new features.
    1. We now support creating your help documents for each Windows application to become an app expert. Check the [documentation](https://microsoft.github.io/UFO/creating_app_agent/help_document_provision/) for more details!
    2. UFO now supports RAG from offline documents and online Bing search.
    3. You can save the task completion trajectory into its memory for UFO's reference, improving its future success rate!
    4. You can customize different GPT models for AppAgent and ActAgent. Text-only models (e.g., GPT-4) are now supported!
- 📅 2024-02-14: Our [technical report](https://arxiv.org/abs/2402.07939) is online!
- 📅 2024-02-10: UFO is released on GitHub🎈. Happy Chinese New year🐉!


## 🌐 Media Coverage 

UFO sightings have garnered attention from various media outlets, including:
- [Microsoft's UFO abducts traditional user interfaces for a smarter Windows experience](https://the-decoder.com/microsofts-ufo-abducts-traditional-user-interfaces-for-a-smarter-windows-experience/)
- [🚀 UFO & GPT-4-V: Sit back and relax, mientras GPT lo hace todo🌌](https://www.linkedin.com/posts/gutierrezfrancois_ai-ufo-microsoft-activity-7176819900399652865-pLoo?utm_source=share&utm_medium=member_desktop)
- [The AI PC - The Future of Computers? - Microsoft UFO](https://www.youtube.com/watch?v=1k4LcffCq3E)
- [下一代Windows系统曝光：基于GPT-4V，Agent跨应用调度，代号UFO](https://baijiahao.baidu.com/s?id=1790938358152188625&wfr=spider&for=pc)
- [下一代智能版 Windows 要来了？微软推出首个 Windows Agent，命名为 UFO！](https://blog.csdn.net/csdnnews/article/details/136161570)
- [Microsoft発のオープンソース版「UFO」登場！　Windowsを自動操縦するAIエージェントを試す](https://internet.watch.impress.co.jp/docs/column/shimizu/1570581.html)
- ...

These sources provide insights into the evolving landscape of technology and the implications of UFO phenomena on various platforms.


## 💥 Highlights

- [x] **First Windows Agent** - UFO is the pioneering agent framework capable of translating user requests in natural language into actionable operations on Windows OS.
- [x] **Agent as an Expert** - UFO is enhanced by Retrieval Augmented Generation (RAG) from heterogeneous sources, including offline help documents, online search engines, and human demonstrations, making the agent an application "expert".
- [x] **Rich Skill Set** - UFO is equipped with a diverse set of skills to support comprehensive automation, such as mouse, keyboard, native API, and "Copilot".
- [x] **Interactive Mode** - UFO facilitates multiple sub-requests from users within the same session, enabling the seamless completion of complex tasks.
- [x] **Agent Customization** - UFO allows users to customize their own agents by providing additional information. The agent will proactively query users for details when necessary to better tailor its behavior.
- [x] **Scalable AppAgent Creation** - UFO offers extensibility, allowing users and app developers to create their own AppAgents in an easy and scalable way.


## ✨ Getting Started


### 🛠️ Step 1: Installation
UFO requires **Python >= 3.10** running on **Windows OS >= 10**. It can be installed by running the following command:
```bash
# [optional to create conda environment]
# conda create -n ufo python=3.10
# conda activate ufo

# clone the repository
git clone https://github.com/microsoft/UFO.git
cd UFO
# install the requirements
pip install -r requirements.txt
# If you want to use the Qwen as your LLMs, uncomment the related libs.
```

### ⚙️ Step 2: Configure the LLMs
Before running UFO, you need to provide your LLM configurations **individually for HostAgent and AppAgent**. You can create your own config file `ufo/config/config.yaml`, by copying the `ufo/config/config.yaml.template` and editing config for **HOST_AGENT** and **APP_AGENT** as follows: 


#### OpenAI
```bash
VISUAL_MODE: True, # Whether to use the visual mode
API_TYPE: "openai" , # The API type, "openai" for the OpenAI API.  
API_BASE: "https://api.openai.com/v1/chat/completions", # The the OpenAI API endpoint.
API_KEY: "sk-",  # The OpenAI API key, begin with sk-
API_VERSION: "2024-02-15-preview", # "2024-02-15-preview" by default
API_MODEL: "gpt-4-vision-preview",  # The only OpenAI model
```

#### Azure OpenAI (AOAI)
```bash
VISUAL_MODE: True, # Whether to use the visual mode
API_TYPE: "aoai" , # The API type, "aoai" for the Azure OpenAI.  
API_BASE: "YOUR_ENDPOINT", #  The AOAI API address. Format: https://{your-resource-name}.openai.azure.com
API_KEY: "YOUR_KEY",  # The aoai API key
API_VERSION: "2024-02-15-preview", # "2024-02-15-preview" by default
API_MODEL: "gpt-4-vision-preview",  # The only OpenAI model
API_DEPLOYMENT_ID: "YOUR_AOAI_DEPLOYMENT", # The deployment id for the AOAI API
```
You can also non-visial model (e.g., GPT-4) for each agent, by setting `VISUAL_MODE: False` and proper `API_MODEL` (openai) and `API_DEPLOYMENT_ID` (aoai). You can also optionally set an backup LLM engine in the field of `BACKUP_AGENT` if the above engines failed during the inference.


####  Non-Visual Model Configuration
You can utilize non-visual models (e.g., GPT-4) for each agent by configuring the following settings in the `config.yaml` file:

- ```VISUAL_MODE: False # To enable non-visual mode.```
- Specify the appropriate `API_MODEL` (OpenAI) and `API_DEPLOYMENT_ID` (AOAI) for each agent.

Optionally, you can set a backup language model (LLM) engine in the `BACKUP_AGENT` field to handle cases where the primary engines fail during inference. Ensure you configure these settings accurately to leverage non-visual models effectively.

<<<<<<< HEAD
#### NOTE
💡 UFO also supports other LLMs and advanced configurations, such as customize your own model, please check the [documents](./model_worker/README.md) for more details. Because of the limitations of model input, a lite version of the prompt is provided to allow users to experience it, which is configured in `config_dev`.yaml.
=======
#### NOTE 💡 
UFO also supports other LLMs and advanced configurations, such as customize your own model, please check the [documents](https://microsoft.github.io/UFO/supported_models/overview/) for more details. Because of the limitations of model input, a lite version of the prompt is provided to allow users to experience it, which is configured in `config_dev.yaml`.
>>>>>>> 9d0329d3

### 📔 Step 3: Additional Setting for RAG (optional).
If you want to enhance UFO's ability with external knowledge, you can optionally configure it with an external database for retrieval augmented generation (RAG) in the `ufo/config/config.yaml` file. 

We provide the following options for RAG to enhance UFO's capabilities:
- [Offline Help Document](https://microsoft.github.io/UFO/advanced_usage/reinforce_appagent/learning_from_help_document/) Enable UFO to retrieve information from offline help documents.
- [Online Bing Search Engine](https://microsoft.github.io/UFO/advanced_usage/reinforce_appagent/learning_from_bing_search/): Enhance UFO's capabilities by utilizing the most up-to-date online search results.
- [Self-Experience](https://microsoft.github.io/UFO/advanced_usage/reinforce_appagent/experience_learning/): Save task completion trajectories into UFO's memory for future reference.
- [User-Demonstration](https://microsoft.github.io/UFO/advanced_usage/reinforce_appagent/learning_from_demonstration/): Boost UFO's capabilities through user demonstration.

Consult their respective documentation for more information on how to configure these settings.

<!-- #### RAG from Offline Help Document
Before enabling this function, you need to create an offline indexer for your help document. Please refer to the [README](./learner/README.md) to learn how to create an offline vectored database for retrieval. You can enable this function by setting the following configuration:
```bash
## RAG Configuration for the offline docs
RAG_OFFLINE_DOCS: True  # Whether to use the offline RAG.
RAG_OFFLINE_DOCS_RETRIEVED_TOPK: 1  # The topk for the offline retrieved documents
```
Adjust `RAG_OFFLINE_DOCS_RETRIEVED_TOPK` to optimize performance.


####  RAG from Online Bing Search Engine
Enhance UFO's ability by utilizing the most up-to-date online search results! To use this function, you need to obtain a Bing search API key. Activate this feature by setting the following configuration:
```bash
## RAG Configuration for the Bing search
BING_API_KEY: "YOUR_BING_SEARCH_API_KEY"  # The Bing search API key
RAG_ONLINE_SEARCH: True  # Whether to use the online search for the RAG.
RAG_ONLINE_SEARCH_TOPK: 5  # The topk for the online search
RAG_ONLINE_RETRIEVED_TOPK: 1 # The topk for the online retrieved documents
```
Adjust `RAG_ONLINE_SEARCH_TOPK` and `RAG_ONLINE_RETRIEVED_TOPK` to get better performance.


#### RAG from Self-Demonstration
Save task completion trajectories into UFO's memory for future reference. This can improve its future success rates based on its previous experiences!

After completing a task, you'll see the following message:
```
Would you like to save the current conversation flow for future reference by the agent?
[Y] for yes, any other key for no.
```
Press `Y` to save it into its memory and enable memory retrieval via the following configuration:
```bash
## RAG Configuration for experience
RAG_EXPERIENCE: True  # Whether to use the RAG from its self-experience.
RAG_EXPERIENCE_RETRIEVED_TOPK: 5  # The topk for the offline retrieved documents
```

#### RAG from User-Demonstration
Boost UFO's capabilities through user demonstration! Utilize Microsoft Steps Recorder to record step-by-step processes for achieving specific tasks. With a simple command processed by the record_processor (refer to the [README](./record_processor/README.md)), UFO can store these trajectories in its memory for future reference, enhancing its learning from user interactions.

You can enable this function by setting the following configuration:
```bash
## RAG Configuration for demonstration
RAG_DEMONSTRATION: True  # Whether to use the RAG from its user demonstration.
RAG_DEMONSTRATION_RETRIEVED_TOPK: 5  # The topk for the demonstration examples.
``` -->


### 🎉 Step 4: Start UFO

#### ⌨️ You can execute the following on your Windows command Line (CLI):

```bash
# assume you are in the cloned UFO folder
python -m ufo --task <your_task_name>
```

This will start the UFO process and you can interact with it through the command line interface. 
If everything goes well, you will see the following message:

```bash
Welcome to use UFO🛸, A UI-focused Agent for Windows OS Interaction. 
 _   _  _____   ___
| | | ||  ___| / _ \
| | | || |_   | | | |
| |_| ||  _|  | |_| |
 \___/ |_|     \___/
Please enter your request to be completed🛸:
```
#### ⚠️Reminder:  ####
- Before UFO executing your request, please make sure the targeted applications are active on the system.
- The GPT-V accepts screenshots of your desktop and application GUI as input. Please ensure that no sensitive or confidential information is visible or captured during the execution process. For further information, refer to [DISCLAIMER.md](./DISCLAIMER.md).


###  Step 5 🎥: Execution Logs 

You can find the screenshots taken and request & response logs in the following folder:
```
./ufo/logs/<your_task_name>/
```
You may use them to debug, replay, or analyze the agent output.


## ❓Get help 
* Please first check our our documentation [here](https://microsoft.github.io/UFO/).
* ❔GitHub Issues (prefered)
* For other communications, please contact [ufo-agent@microsoft.com](mailto:ufo-agent@microsoft.com).
---

## 🎬 Demo Examples

We present two demo videos that complete user request on Windows OS using UFO. For more case study, please consult our [technical report](https://arxiv.org/abs/2402.07939).

#### 1️⃣🗑️ Example 1: Deleting all notes on a PowerPoint presentation.
In this example, we will demonstrate how to efficiently use UFO to delete all notes on a PowerPoint presentation with just a few simple steps. Explore this functionality to enhance your productivity and work smarter, not harder!


https://github.com/microsoft/UFO/assets/11352048/cf60c643-04f7-4180-9a55-5fb240627834



#### 2️⃣📧 Example 2: Composing an email using text from multiple sources.
In this example, we will demonstrate how to utilize UFO to extract text from Word documents, describe an image, compose an email, and send it seamlessly. Enjoy the versatility and efficiency of cross-application experiences with UFO!


https://github.com/microsoft/UFO/assets/11352048/aa41ad47-fae7-4334-8e0b-ba71c4fc32e0



## 📊 Evaluation

Please consult the [WindowsBench](https://arxiv.org/pdf/2402.07939.pdf) provided in Section A of the Appendix within our technical report. Here are some tips (and requirements) to aid in completing your request:

- Prior to UFO execution of your request, ensure that the targeted application is active (though it may be minimized).
- Please note that the output of GPT-V may not consistently align with the same request. If unsuccessful with your initial attempt, consider trying again.



## 📚 Citation
Our technical report paper can be found [here](https://arxiv.org/abs/2402.07939). Note that previous AppAgent and ActAgent in the paper are renamed to HostAgent and AppAgent in the code base to better reflect their functions.
If you use UFO in your research, please cite our paper:
```
@article{ufo,
  title={{UFO: A UI-Focused Agent for Windows OS Interaction}},
  author={Zhang, Chaoyun and Li, Liqun and He, Shilin and Zhang, Xu and Qiao, Bo and  Qin, Si and Ma, Minghua and Kang, Yu and Lin, Qingwei and Rajmohan, Saravan and Zhang, Dongmei and  Zhang, Qi},
  journal={arXiv preprint arXiv:2402.07939},
  year={2024}
}
```

## 📝 Todo List
- [x] RAG enhanced UFO.
- [x] Support more control using Win32 API.
- [x] [Documentation](https://microsoft.github.io/UFO/).
- [ ] Support local host GUI interaction model.
- [ ] Chatbox GUI for UFO.



## 🎨 Related Project
You may also find [TaskWeaver](https://github.com/microsoft/TaskWeaver?tab=readme-ov-file) useful, a code-first LLM agent framework for seamlessly planning and executing data analytics tasks.


## ⚠️ Disclaimer
By choosing to run the provided code, you acknowledge and agree to the following terms and conditions regarding the functionality and data handling practices in [DISCLAIMER.md](./DISCLAIMER.md)


## <img src="./assets/ufo_blue.png" alt="logo" width="30"> Trademarks

This project may contain trademarks or logos for projects, products, or services. Authorized use of Microsoft 
trademarks or logos is subject to and must follow 
[Microsoft's Trademark & Brand Guidelines](https://www.microsoft.com/en-us/legal/intellectualproperty/trademarks/usage/general).
Use of Microsoft trademarks or logos in modified versions of this project must not cause confusion or imply Microsoft sponsorship.
Any use of third-party trademarks or logos are subject to those third-party's policies.<|MERGE_RESOLUTION|>--- conflicted
+++ resolved
@@ -134,13 +134,8 @@
 
 Optionally, you can set a backup language model (LLM) engine in the `BACKUP_AGENT` field to handle cases where the primary engines fail during inference. Ensure you configure these settings accurately to leverage non-visual models effectively.
 
-<<<<<<< HEAD
-#### NOTE
-💡 UFO also supports other LLMs and advanced configurations, such as customize your own model, please check the [documents](./model_worker/README.md) for more details. Because of the limitations of model input, a lite version of the prompt is provided to allow users to experience it, which is configured in `config_dev`.yaml.
-=======
 #### NOTE 💡 
 UFO also supports other LLMs and advanced configurations, such as customize your own model, please check the [documents](https://microsoft.github.io/UFO/supported_models/overview/) for more details. Because of the limitations of model input, a lite version of the prompt is provided to allow users to experience it, which is configured in `config_dev.yaml`.
->>>>>>> 9d0329d3
 
 ### 📔 Step 3: Additional Setting for RAG (optional).
 If you want to enhance UFO's ability with external knowledge, you can optionally configure it with an external database for retrieval augmented generation (RAG) in the `ufo/config/config.yaml` file. 
